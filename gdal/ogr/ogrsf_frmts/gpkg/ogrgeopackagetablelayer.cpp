--- conflicted
+++ resolved
@@ -4111,17 +4111,10 @@
             pszDescription = "";
 
         pszSQL = sqlite3_mprintf(
-<<<<<<< HEAD
-            osInsertGpkgContentsFormatting.c_str(),
-            pszLayerName, (bIsSpatial ? "features": "attributes" ),
-=======
             "INSERT INTO gpkg_contents "
             "(table_name,data_type,identifier,description,last_change,srs_id) VALUES "
             "('%q','%q','%q','%q',%s,%d)",
-            pszLayerName, (bIsSpatial ? "features":
-                          (m_eASpatialVariant == GPKG_ATTRIBUTES) ? "attributes" :
-                          "aspatial"),
->>>>>>> e01db252
+            pszLayerName, (bIsSpatial ? "features": "attributes" ),
             pszIdentifier, pszDescription,
             GDALGeoPackageDataset::GetCurrentDateEscapedSQL().c_str(),
             m_iSrs);
