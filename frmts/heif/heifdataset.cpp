--- conflicted
+++ resolved
@@ -81,10 +81,6 @@
     GDALHEIFDataset();
     ~GDALHEIFDataset();
 
-<<<<<<< HEAD
-    static int Identify(GDALOpenInfo *poOpenInfo);
-    static GDALDataset *Open(GDALOpenInfo *poOpenInfo);
-=======
         static int Identify(GDALOpenInfo* poOpenInfo);
         static GDALDataset* Open(GDALOpenInfo* poOpenInfo);
         static GDALDataset *CreateCopy( const char *pszFilename,
@@ -94,7 +90,6 @@
                                 void *pProgressData );
         virtual void FlushCache(bool bAtClosing) override;
         
->>>>>>> 3c9e50c2
 };
 
 /************************************************************************/
@@ -923,8 +918,6 @@
     }
 }
 
-<<<<<<< HEAD
-=======
 /************************************************************************/
 /*                           FlushCache(bool bAtClosing)                               */
 /************************************************************************/
@@ -945,7 +938,6 @@
         // papoInternalOverviews[i]->FlushCache(bAtClosing);
 }
 
->>>>>>> 3c9e50c2
 /************************************************************************/
 /*                         OpenThumbnails()                             */
 /************************************************************************/
